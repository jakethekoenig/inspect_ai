import functools
from typing import Any, Callable, cast

import click
from typing_extensions import Unpack

from inspect_ai import Epochs, eval, eval_retry
from inspect_ai._eval.evalset import eval_set
from inspect_ai._util.constants import (
    DEFAULT_EPOCHS,
    DEFAULT_LOG_BUFFER_LOCAL,
    DEFAULT_LOG_BUFFER_REMOTE,
    DEFAULT_MAX_CONNECTIONS,
    DEFAULT_MAX_RETRIES,
)
from inspect_ai._util.file import filesystem
from inspect_ai._util.samples import parse_samples_limit
from inspect_ai.log._file import log_file_info
from inspect_ai.model import GenerateConfigArgs
from inspect_ai.scorer._reducer import create_reducers

from .common import CommonOptions, common_options, resolve_common_options
from .util import parse_cli_args, parse_sandbox

MAX_SAMPLES_HELP = "Maximum number of samples to run in parallel (default is running all samples in parallel)"
MAX_TASKS_HELP = "Maximum number of tasks to run in parallel (default is 1)"
MAX_SUBPROCESSES_HELP = (
    "Maximum number of subprocesses to run in parallel (default is os.cpu_count())"
)
NO_SANDBOX_CLEANUP_HELP = "Do not cleanup sandbox environments after task completes"
NO_LOG_SAMPLES_HELP = "Do not include samples in the log file."
LOG_IMAGES_HELP = (
    "Include base64 encoded versions of filename or URL based images in the log file."
)
LOG_BUFFER_HELP = f"Number of samples to buffer before writing log file (defaults to {DEFAULT_LOG_BUFFER_LOCAL} for local filesystems, and {DEFAULT_LOG_BUFFER_REMOTE} for remote filesystems)."
NO_SCORE_HELP = (
    "Do not score model output (use the inspect score command to score output later)"
)
MAX_CONNECTIONS_HELP = f"Maximum number of concurrent connections to Model API (defaults to {DEFAULT_MAX_CONNECTIONS})"
MAX_RETRIES_HELP = (
    f"Maximum number of times to retry request (defaults to {DEFAULT_MAX_RETRIES})"
)
TIMEOUT_HELP = "Request timeout (in seconds)."


def eval_options(func: Callable[..., Any]) -> Callable[..., click.Context]:
    @click.option(
        "--model",
        type=str,
        required=True,
        help="Model used to evaluate tasks.",
        envvar="INSPECT_EVAL_MODEL",
    )
    @click.option(
        "--model-base-url",
        type=str,
        help="Base URL for for model API",
    )
    @click.option(
        "-M",
        multiple=True,
        type=str,
        envvar=["INSPECT_EVAL_MODEL_ARGS"],
        help="One or more native model arguments (e.g. -M arg=value)",
    )
    @click.option(
        "-T",
        multiple=True,
        type=str,
        envvar="INSPECT_EVAL_TASK_ARGS",
        help="One or more task arguments (e.g. -T arg=value)",
    )
    @click.option(
        "--sandbox",
        type=str,
        help="Sandbox environment type (with optional config file). e.g. 'docker' or 'docker:compose.yml'",
        envvar="INSPECT_EVAL_SANDBOX",
    )
    @click.option(
        "--no-sandbox-cleanup",
        type=bool,
        is_flag=True,
        help=NO_SANDBOX_CLEANUP_HELP,
        envvar="INSPECT_EVAL_NO_SANDBOX_CLEANUP",
    )
    @click.option(
        "--limit",
        type=str,
        help="Limit samples to evaluate e.g. 10 or 10-20",
        envvar="INSPECT_EVAL_LIMIT",
    )
    @click.option(
        "--epochs",
        type=int,
        help=f"Number of times to repeat dataset (defaults to {DEFAULT_EPOCHS}) ",
        envvar="INSPECT_EVAL_EPOCHS",
    )
    @click.option(
        "--epochs-reducer",
        type=str,
        help="Method for reducing per-epoch sample scores into a single score. Built in reducers include 'mean', 'median', 'mode', 'max', and 'at_least_{n}'.",
        envvar="INSPECT_EVAL_EPOCHS_REDUCER",
    )
    @click.option(
        "--max-connections",
        type=int,
        help=MAX_CONNECTIONS_HELP,
        envvar="INSPECT_EVAL_MAX_CONNECTIONS",
    )
    @click.option(
        "--max-retries",
        type=int,
        help=MAX_RETRIES_HELP,
        envvar="INSPECT_EVAL_MAX_RETRIES",
    )
    @click.option(
        "--timeout", type=int, help=TIMEOUT_HELP, envvar="INSPECT_EVAL_TIMEOUT"
    )
    @click.option(
        "--max-samples",
        type=int,
        help=MAX_SAMPLES_HELP,
        envvar="INSPECT_EVAL_MAX_SAMPLES",
    )
    @click.option(
        "--max-tasks", type=int, help=MAX_TASKS_HELP, envvar="INSPECT_EVAL_MAX_TASKS"
    )
    @click.option(
        "--max-subprocesses",
        type=int,
        help=MAX_SUBPROCESSES_HELP,
        envvar="INSPECT_EVAL_MAX_SUBPROCESSES",
    )
    @click.option(
        "--max-messages",
        type=int,
        help="Maximum number of messages to allow in a task conversation.",
        envvar="INSPECT_EVAL_MAX_MESSAGES",
    )
    @click.option(
        "--fail-on-error",
        type=float,
        is_flag=False,
        flag_value=0.0,
        help="Threshold of sample errors to tolerage (by default, evals fail when any error occurs). Value between 0 to 1 to set a proportion; value greater than 1 to set a count.",
        envvar="INSPECT_EVAL_FAIL_ON_ERROR",
    )
    @click.option(
        "--no-fail-on-error",
        type=bool,
        is_flag=True,
        default=False,
        help="Do not fail the eval if errors occur within samples (instead, continue running other samples)",
        envvar="INSPECT_EVAL_NO_FAIL_ON_ERROR",
    )
    @click.option(
        "--no-log-samples",
        type=bool,
        is_flag=True,
        help=NO_LOG_SAMPLES_HELP,
        envvar="INSPECT_EVAL_NO_LOG_SAMPLES",
    )
    @click.option(
        "--log-images/--no-log-images",
        type=bool,
        default=False,
        is_flag=True,
        help=LOG_IMAGES_HELP,
    )
    @click.option(
        "--log-buffer", type=int, help=LOG_BUFFER_HELP, envvar="INSPECT_EVAL_LOG_BUFFER"
    )
    @click.option(
        "--no-score",
        type=bool,
        is_flag=True,
        help=NO_SCORE_HELP,
        envvar="INSPECT_EVAL_NO_SCORE",
    )
    @click.option(
        "--max-tokens",
        type=int,
        help="The maximum number of tokens that can be generated in the completion (default is model specific)",
        envvar="INSPECT_EVAL_MAX_TOKENS",
    )
    @click.option(
        "--system-message",
        type=str,
        help="Override the default system message.",
        envvar="INSPECT_EVAL_SYSTEM_MESSAGE",
    )
    @click.option(
        "--best-of",
        type=int,
        help="Generates best_of completions server-side and returns the 'best' (the one with the highest log probability per token). OpenAI only.",
        envvar="INSPECT_EVAL_BEST_OF",
    )
    @click.option(
        "--frequency-penalty",
        type=float,
        help="Number between -2.0 and 2.0. Positive values penalize new tokens based on their existing frequency in the text so far, decreasing the model's likelihood to repeat the same line verbatim. OpenAI and Groq only.",
        envvar="INSPECT_EVAL_FREQUENCY_PENALTY",
    )
    @click.option(
        "--presence-penalty",
        type=float,
        help="Number between -2.0 and 2.0. Positive values penalize new tokens based on whether they appear in the text so far, increasing the model's likelihood to talk about new topics. OpenAI and Groq only.",
        envvar="INSPECT_EVAL_PRESENCE_PENALTY",
    )
    @click.option(
        "--logit-bias",
        type=str,
        help='Map token Ids to an associated bias value from -100 to 100 (e.g. "42=10,43=-10")',
        envvar="INSPECT_EVAL_LOGIT_BIAS",
    )
    @click.option(
        "--seed", type=int, help="Random seed. OpenAI only.", envvar="INSPECT_EVAL_SEED"
    )
    @click.option(
        "--stop-seqs",
        type=str,
        help="Sequences where the API will stop generating further tokens. The returned text will not contain the stop sequence.",
        envvar="INSPECT_EVAL_STOP_SEQS",
    )
    @click.option(
        "--suffix",
        type=str,
        help="The suffix that comes after a completion of inserted text. OpenAI only.",
        envvar="INSPECT_EVAL_SUFFIX",
    )
    @click.option(
        "--temperature",
        type=float,
        help="What sampling temperature to use, between 0 and 2. Higher values like 0.8 will make the output more random, while lower values like 0.2 will make it more focused and deterministic.",
        envvar="INSPECT_EVAL_TEMPERATURE",
    )
    @click.option(
        "--top-p",
        type=float,
        help="An alternative to sampling with temperature, called nucleus sampling, where the model considers the results of the tokens with top_p probability mass.",
        envvar="INSPECT_EVAL_TOP_P",
    )
    @click.option(
        "--top-k",
        type=int,
        help="Randomly sample the next word from the top_k most likely next words. GDM only.",
        envvar="INSPECT_EVAL_TOP_K",
    )
    @click.option(
        "--num-choices",
        type=int,
        help="How many chat completion choices to generate for each input message.",
        envvar="INSPECT_EVAL_NUM_CHOICES",
    )
    @click.option(
        "--logprobs",
        type=bool,
        is_flag=True,
        help="Return log probabilities of the output tokens. OpenAI, TogetherAI, and Huggingface only.",
        envvar="INSPECT_EVAL_LOGPROBS",
    )
    @click.option(
        "--top-logprobs",
        type=int,
        help="Number of most likely tokens (0-20) to return at each token position, each with an associated log probability. OpenAI and Huggingface only.",
        envvar="INSPECT_EVAL_TOP_LOGPROBS",
    )
    @click.option(
        "--parallel-tool-calls/--no-parallel-tool-calls",
        type=bool,
        is_flag=True,
        default=True,
        help="Whether to enable parallel function calling during tool use (defaults to True) OpenAI and Groq only.",
        envvar="INSPECT_EVAL_PARALLEL_TOOL_CALLS",
    )
    @click.option(
        "--cache-prompt",
        type=click.Choice(["auto", "true", "false"]),
        help='Cache prompt prefix (Anthropic only). Defaults to "auto", which will enable caching for requests with tools.',
        envvar="INSPECT_EVAL_CACHE_PROMPT",
    )
    @common_options
    @functools.wraps(func)
    def wrapper(*args: Any, **kwargs: Any) -> click.Context:
        return cast(click.Context, func(*args, **kwargs))

    return wrapper


@click.command("eval")
@click.argument("tasks", nargs=-1)
@eval_options
def eval_command(
    tasks: tuple[str] | None,
    model: str,
    model_base_url: str | None,
    m: tuple[str] | None,
    t: tuple[str] | None,
    sandbox: str | None,
    no_sandbox_cleanup: bool | None,
    epochs: int | None,
    epochs_reducer: str | None,
    limit: str | None,
    max_retries: int | None,
    timeout: int | None,
    max_connections: int | None,
    max_tokens: int | None,
    system_message: str | None,
    best_of: int | None,
    frequency_penalty: float | None,
    presence_penalty: float | None,
    logit_bias: str | None,
    seed: int | None,
    stop_seqs: str | None,
    suffix: str | None,
    temperature: float | None,
    top_p: float | None,
    top_k: int | None,
    num_choices: int | None,
    logprobs: bool | None,
    top_logprobs: int | None,
    parallel_tool_calls: bool | None,
    cache_prompt: str | None,
    max_messages: int | None,
    max_samples: int | None,
    max_tasks: int | None,
    max_subprocesses: int | None,
    fail_on_error: bool | float | None,
    no_fail_on_error: bool | None,
    no_log_samples: bool | None,
    log_images: bool | None,
    log_buffer: int | None,
    no_score: bool | None,
    **kwargs: Unpack[CommonOptions],
) -> None:
    """Evaluate tasks."""
    # read config
    config = config_from_locals(dict(locals()))

    # resolve common options
    (log_dir, log_level) = resolve_common_options(kwargs)

    # exec eval
    eval_exec(
        tasks=tasks,
        log_level=log_level,
        log_dir=log_dir,
        model=model,
        model_base_url=model_base_url,
        m=m,
        t=t,
        sandbox=sandbox,
        no_sandbox_cleanup=no_sandbox_cleanup,
        epochs=epochs,
        epochs_reducer=epochs_reducer,
        limit=limit,
        max_messages=max_messages,
        max_samples=max_samples,
        max_tasks=max_tasks,
        max_subprocesses=max_subprocesses,
        fail_on_error=fail_on_error,
        no_fail_on_error=no_fail_on_error,
<<<<<<< HEAD
=======
        debug_errors=kwargs["debug_errors"],
>>>>>>> 601e1d70
        no_log_samples=no_log_samples,
        log_images=log_images,
        log_buffer=log_buffer,
        no_score=no_score,
        is_eval_set=False,
        **config,
    )


@click.command("eval-set")
@click.argument("tasks", nargs=-1)
@click.option(
    "--retry-attempts",
    type=int,
    help="Maximum number of retry attempts before giving up (defaults to 10).",
    envvar="INSPECT_EVAL_RETRY_ATTEMPS",
)
@click.option(
    "--retry-wait",
    type=int,
    help="Time in seconds wait between attempts, increased exponentially. "
    + "(defaults to 30, resulting in waits of 30, 60, 120, 240, etc.). Wait time "
    + "per-retry will in no case by longer than 1 hour.",
    envvar="INSPECT_EVAL_RETRY_WAIT",
)
@click.option(
    "--retry-connections",
    type=float,
    help="Reduce max_connections at this rate with each retry (defaults to 0.5)",
    envvar="INSPECT_EVAL_RETRY_CONNECTIONS",
)
@click.option(
    "--no-retry-cleanup",
    type=bool,
    is_flag=True,
    help="Do not cleanup failed log files after retries",
    envvar="INSPECT_EVAL_NO_RETRY_CLEANUP",
)
@eval_options
@click.pass_context
def eval_set_command(
    ctx: click.Context,
    tasks: tuple[str] | None,
    retry_attempts: int | None,
    retry_wait: int | None,
    retry_connections: float | None,
    no_retry_cleanup: bool | None,
    model: str,
    model_base_url: str | None,
    m: tuple[str] | None,
    t: tuple[str] | None,
    sandbox: str | None,
    no_sandbox_cleanup: bool | None,
    epochs: int | None,
    epochs_reducer: str | None,
    limit: str | None,
    max_retries: int | None,
    timeout: int | None,
    max_connections: int | None,
    max_tokens: int | None,
    system_message: str | None,
    best_of: int | None,
    frequency_penalty: float | None,
    presence_penalty: float | None,
    logit_bias: str | None,
    seed: int | None,
    stop_seqs: str | None,
    suffix: str | None,
    temperature: float | None,
    top_p: float | None,
    top_k: int | None,
    num_choices: int | None,
    logprobs: bool | None,
    top_logprobs: int | None,
    parallel_tool_calls: bool | None,
    cache_prompt: str | None,
    max_messages: int | None,
    max_samples: int | None,
    max_tasks: int | None,
    max_subprocesses: int | None,
    fail_on_error: bool | float | None,
    no_fail_on_error: bool | None,
    no_log_samples: bool | None,
    log_images: bool | None,
    log_buffer: int | None,
    no_score: bool | None,
    **kwargs: Unpack[CommonOptions],
) -> int:
    """Evaluate a set of tasks."""
    # read config
    config = config_from_locals(dict(locals()))

    # resolve common options
    (log_dir, log_level) = resolve_common_options(kwargs)

    # exec eval
    success = eval_exec(
        tasks=tasks,
        log_level=log_level,
        log_dir=log_dir,
        model=model,
        model_base_url=model_base_url,
        m=m,
        t=t,
        sandbox=sandbox,
        no_sandbox_cleanup=no_sandbox_cleanup,
        epochs=epochs,
        epochs_reducer=epochs_reducer,
        limit=limit,
        max_messages=max_messages,
        max_samples=max_samples,
        max_tasks=max_tasks,
        max_subprocesses=max_subprocesses,
        fail_on_error=fail_on_error,
        no_fail_on_error=no_fail_on_error,
<<<<<<< HEAD
=======
        debug_errors=kwargs["debug_errors"],
>>>>>>> 601e1d70
        no_log_samples=no_log_samples,
        log_images=log_images,
        log_buffer=log_buffer,
        no_score=no_score,
        is_eval_set=True,
        retry_attempts=retry_attempts,
        retry_wait=retry_wait,
        retry_connections=retry_connections,
        retry_cleanup=not no_retry_cleanup,
        **config,
    )

    # exit code indicating whether the evals are all complete
    ctx.exit(0 if success else 1)


def eval_exec(
    tasks: tuple[str] | None,
    log_level: str,
    log_dir: str,
    model: str,
    model_base_url: str | None,
    m: tuple[str] | None,
    t: tuple[str] | None,
    sandbox: str | None,
    no_sandbox_cleanup: bool | None,
    epochs: int | None,
    epochs_reducer: str | None,
    limit: str | None,
    max_messages: int | None,
    max_samples: int | None,
    max_tasks: int | None,
    max_subprocesses: int | None,
    fail_on_error: bool | float | None,
    no_fail_on_error: bool | None,
<<<<<<< HEAD
=======
    debug_errors: bool | None,
>>>>>>> 601e1d70
    no_log_samples: bool | None,
    log_images: bool | None,
    log_buffer: int | None,
    no_score: bool | None,
    is_eval_set: bool = False,
    retry_attempts: int | None = None,
    retry_wait: int | None = None,
    retry_connections: float | None = None,
    retry_cleanup: bool | None = None,
    **kwargs: Unpack[GenerateConfigArgs],
) -> bool:
    # parse params and model args
    task_args = parse_cli_args(t)
    model_args = parse_cli_args(m)

    # resolve epochs
    eval_epochs = (
        Epochs(epochs, create_reducers(parse_comma_separated(epochs_reducer)))
        if epochs
        else None
    )

    # resolve range
    eval_limit = parse_samples_limit(limit)

    # resolve fail_on_error
    if no_fail_on_error is True:
        fail_on_error = False
    elif fail_on_error == 0.0:
        fail_on_error = True

    # resolve negating options
    sandbox_cleanup = False if no_sandbox_cleanup else None
    log_samples = False if no_log_samples else None
    log_images = True if log_images else None
    score = False if no_score else True

    # build params
    params: dict[str, Any] = (
        dict(
            tasks=list(tasks) if tasks else None,
            model=model,
            model_base_url=model_base_url,
            model_args=model_args,
            task_args=task_args,
            sandbox=parse_sandbox(sandbox),
            sandbox_cleanup=sandbox_cleanup,
            log_level=log_level,
            log_dir=log_dir,
            limit=eval_limit,
            epochs=eval_epochs,
            fail_on_error=fail_on_error,
<<<<<<< HEAD
=======
            debug_errors=debug_errors,
>>>>>>> 601e1d70
            max_messages=max_messages,
            max_samples=max_samples,
            max_tasks=max_tasks,
            max_subprocesses=max_subprocesses,
            log_samples=log_samples,
            log_images=log_images,
            log_buffer=log_buffer,
            score=score,
        )
        | kwargs
    )

    # evaluate
    if is_eval_set:
        params["retry_attempts"] = retry_attempts
        params["retry_wait"] = retry_wait
        params["retry_connections"] = retry_connections
        params["retry_cleanup"] = retry_cleanup
        success, _ = eval_set(**params)
        return success
    else:
        eval(**params)
        return True


def config_from_locals(locals: dict[str, Any]) -> GenerateConfigArgs:
    # build generate config
    config_keys = list(GenerateConfigArgs.__mutable_keys__)  # type: ignore
    config = GenerateConfigArgs()
    for key, value in locals.items():
        if key in config_keys and value is not None:
            if key == "stop_seqs":
                value = value.split(",")
            if key == "logprobs" and value is False:
                value = None
            if key == "logit_bias" and value is not None:
                value = parse_logit_bias(value)
            if key == "cache_prompt":
                if value.lower() == "true":
                    value = True
                elif value.lower() == "false":
                    value = False
            if key == "parallel_tool_calls":
                if value is not False:
                    value = None
            config[key] = value  # type: ignore
    return config


def parse_logit_bias(logit_bias: str | None) -> dict[int, float] | None:
    logit_biases = parse_cli_args(logit_bias.split(",")) if logit_bias else None
    if logit_biases:
        return dict(
            zip([int(key) for key in logit_biases.keys()], logit_biases.values())
        )
    else:
        return None


def parse_comma_separated(value: str | None) -> list[str] | None:
    if value is not None:
        return value.split(",")
    else:
        return None


@click.command("eval-retry")
@click.argument("log_files", nargs=-1, required=True)
@click.option(
    "--max-samples", type=int, help=MAX_SAMPLES_HELP, envvar="INSPECT_EVAL_MAX_SAMPLES"
)
@click.option(
    "--max-tasks", type=int, help=MAX_TASKS_HELP, envvar="INSPECT_EVAL_MAX_TASKS"
)
@click.option(
    "--max-subprocesses",
    type=int,
    help=MAX_SUBPROCESSES_HELP,
    envvar="INSPECT_EVAL_MAX_SUBPROCESSES",
)
@click.option(
    "--no-sandbox-cleanup",
    type=bool,
    is_flag=True,
    help=NO_SANDBOX_CLEANUP_HELP,
)
@click.option(
    "--no-log-samples",
    type=bool,
    is_flag=True,
    help=NO_LOG_SAMPLES_HELP,
    envvar="INSPECT_EVAL_LOG_SAMPLES",
)
@click.option(
    "--log-images/--no-log-images",
    type=bool,
    default=False,
    is_flag=True,
    help=LOG_IMAGES_HELP,
    envvar="INSPECT_EVAL_LOG_IMAGES",
)
@click.option(
    "--log-buffer", type=int, help=LOG_BUFFER_HELP, envvar="INSPECT_EVAL_LOG_BUFFER"
)
@click.option(
    "--no-score",
    type=bool,
    is_flag=True,
    help=NO_SCORE_HELP,
    envvar="INSPECT_EVAL_SCORE",
)
@click.option(
    "--max-connections",
    type=int,
    help=MAX_CONNECTIONS_HELP,
    envvar="INSPECT_EVAL_MAX_CONNECTIONS",
)
@click.option(
    "--max-retries", type=int, help=MAX_RETRIES_HELP, envvar="INSPECT_EVAL_MAX_RETRIES"
)
@click.option("--timeout", type=int, help=TIMEOUT_HELP, envvar="INSPECT_EVAL_TIMEOUT")
@common_options
def eval_retry_command(
    log_files: tuple[str],
    max_samples: int | None,
    max_tasks: int | None,
    max_subprocesses: int | None,
    no_sandbox_cleanup: bool | None,
    no_log_samples: bool | None,
    log_images: bool | None,
    log_buffer: int | None,
    no_score: bool | None,
    max_connections: int | None,
    max_retries: int | None,
    timeout: int | None,
    **kwargs: Unpack[CommonOptions],
) -> None:
    """Retry failed evaluation(s)"""
    # resolve common options
    (log_dir, log_level) = resolve_common_options(kwargs)

    # resolve negating options
    sandbox_cleanup = False if no_sandbox_cleanup else None
    log_samples = False if no_log_samples else None
    log_images = True if log_images else None
    score = False if no_score else True

    # resolve log file
    retry_log_files = [
        log_file_info(filesystem(log_file).info(log_file)) for log_file in log_files
    ]

    # retry
    eval_retry(
        retry_log_files,
        log_level=log_level,
        log_dir=log_dir,
        max_samples=max_samples,
        max_tasks=max_tasks,
        max_subprocesses=max_subprocesses,
        sandbox_cleanup=sandbox_cleanup,
<<<<<<< HEAD
=======
        debug_errors=kwargs["debug_errors"],
>>>>>>> 601e1d70
        log_samples=log_samples,
        log_images=log_images,
        log_buffer=log_buffer,
        score=score,
        max_retries=max_retries,
        timeout=timeout,
        max_connections=max_connections,
    )<|MERGE_RESOLUTION|>--- conflicted
+++ resolved
@@ -360,10 +360,7 @@
         max_subprocesses=max_subprocesses,
         fail_on_error=fail_on_error,
         no_fail_on_error=no_fail_on_error,
-<<<<<<< HEAD
-=======
         debug_errors=kwargs["debug_errors"],
->>>>>>> 601e1d70
         no_log_samples=no_log_samples,
         log_images=log_images,
         log_buffer=log_buffer,
@@ -479,10 +476,7 @@
         max_subprocesses=max_subprocesses,
         fail_on_error=fail_on_error,
         no_fail_on_error=no_fail_on_error,
-<<<<<<< HEAD
-=======
         debug_errors=kwargs["debug_errors"],
->>>>>>> 601e1d70
         no_log_samples=no_log_samples,
         log_images=log_images,
         log_buffer=log_buffer,
@@ -518,10 +512,7 @@
     max_subprocesses: int | None,
     fail_on_error: bool | float | None,
     no_fail_on_error: bool | None,
-<<<<<<< HEAD
-=======
     debug_errors: bool | None,
->>>>>>> 601e1d70
     no_log_samples: bool | None,
     log_images: bool | None,
     log_buffer: int | None,
@@ -574,10 +565,7 @@
             limit=eval_limit,
             epochs=eval_epochs,
             fail_on_error=fail_on_error,
-<<<<<<< HEAD
-=======
             debug_errors=debug_errors,
->>>>>>> 601e1d70
             max_messages=max_messages,
             max_samples=max_samples,
             max_tasks=max_tasks,
@@ -739,10 +727,7 @@
         max_tasks=max_tasks,
         max_subprocesses=max_subprocesses,
         sandbox_cleanup=sandbox_cleanup,
-<<<<<<< HEAD
-=======
         debug_errors=kwargs["debug_errors"],
->>>>>>> 601e1d70
         log_samples=log_samples,
         log_images=log_images,
         log_buffer=log_buffer,
