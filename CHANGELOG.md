--- conflicted
+++ resolved
@@ -2,8 +2,6 @@
 
 ## Unreleased
 
-<<<<<<< HEAD
-=======
 - [basic_agent()](https://inspect.ai-safety-institute.org.uk/agents.html#sec-basic-agent) that provides a ReAct tool loop with support for retries and encouraging the model to continue if its gives up or gets stuck.
 - [score()](https://inspect.ai-safety-institute.org.uk/solvers.html#sec-scoring-in-solvers) function for accessing scoring logic from within solvers.
 - `system_message()` now supports custom parameters and interpolation of `metadata` values from `Sample`.
@@ -21,7 +19,6 @@
 - Correct rounding behavior for `f1()` and `exact()` scorers.
 - Correct normalized text comparison for `exact()` scorer.
 - Improved appearance and navigation for sample transcript view.
->>>>>>> 601e1d70
 - Added [MathVista](https://github.com/UKGovernmentBEIS/inspect_ai/tree/main/benchmarks/mathvista) benchmark.
 
 ## v0.3.26 (6 September 2024)
